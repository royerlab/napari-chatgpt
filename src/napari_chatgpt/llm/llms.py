--- conflicted
+++ resolved
@@ -1,16 +1,8 @@
 from arbol import aprint
 from langchain.callbacks.manager import AsyncCallbackManager
 from langchain.chat_models import ChatOpenAI, ChatAnthropic
-
-<<<<<<< HEAD
-from napari_chatgpt.llm.bard import ChatBard
-from napari_chatgpt.llm.gpt4all import GPT4AllFixed
 from napari_chatgpt.llm.ollama import OllamaFixed
-from napari_chatgpt.utils.download.gpt4all import get_gpt4all_model
 from napari_chatgpt.utils.ollama.ollama import start_ollama
-
-=======
->>>>>>> 3fb9d4d5
 
 def instantiate_LLMs(llm_model_name: str,
                      temperature: float,
@@ -90,36 +82,7 @@
 
         max_token_limit = 8000
 
-<<<<<<< HEAD
-    elif 'ggml' in llm_model_name:
 
-        model_path = get_gpt4all_model(llm_model_name)
-
-        n_threads = multiprocessing.cpu_count() - 1
-
-        n_ctx = 1400
-
-        n_predict = 1200
-
-        # Instantiates Main LLM:
-        main_llm = GPT4AllFixed(
-            model=model_path,
-            verbose=verbose,
-            streaming=True,
-            n_ctx=n_ctx,
-            n_threads=n_threads,
-            n_predict=n_predict,
-            f16_kv=True,
-            temp=temperature,
-            callback_manager=AsyncCallbackManager(
-                [chat_callback_handler])
-        )
-
-        # Too costly to instantiate 3!
-        memory_llm = main_llm
-        tool_llm = main_llm
-
-        max_token_limit = n_ctx
     elif 'ollama' in llm_model_name:
         from langchain.llms import Ollama
 
@@ -160,6 +123,4 @@
 
         max_token_limit = 4096
 
-=======
->>>>>>> 3fb9d4d5
     return main_llm, memory_llm, tool_llm, max_token_limit