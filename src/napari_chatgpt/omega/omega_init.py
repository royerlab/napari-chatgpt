--- conflicted
+++ resolved
@@ -10,16 +10,13 @@
 from langchain_core.messages import SystemMessage
 from langchain_core.prompts import MessagesPlaceholder
 
-<<<<<<< HEAD
 from napari_chatgpt.omega.omega_agent.agent import OmegaAgent
 from napari_chatgpt.omega.omega_agent.agent_executor import \
     OmegaAgentExecutor
 from napari_chatgpt.omega.omega_agent.prompts import PREFIX, SUFFIX, PERSONALITY
 from napari_chatgpt.omega.tools.napari.cell_nuclei_segmentation_tool import \
-=======
 from napari_chatgpt.omega.omega_agent.prompts import SYSTEM, PERSONALITY
 from napari_chatgpt.omega.tools.napari.cell_nuclei_segmentation import \
->>>>>>> 793380c7
     CellNucleiSegmentationTool
 from napari_chatgpt.omega.tools.napari.file_open_tool import NapariFileOpenTool
 from napari_chatgpt.omega.tools.napari.image_denoising_tool import ImageDenoisingTool
@@ -47,11 +44,8 @@
     PythonCodeExecutionTool
 from napari_chatgpt.utils.omega_plugins.discover_omega_plugins import \
     discover_omega_tools
-<<<<<<< HEAD
 from napari_chatgpt.utils.openai.gpt_vision import is_gpt_vision_available
-=======
 from napari_chatgpt.utils.system.is_apple_silicon import is_apple_silicon
->>>>>>> 793380c7
 
 # Default verbosity to False:
 langchain.verbose = False
@@ -111,16 +105,13 @@
                   'verbose': verbose
                   }
 
-<<<<<<< HEAD
         tools.append(NapariViewerControlTool(**kwargs, return_direct=not autofix_mistakes))
         tools.append(NapariViewerQueryTool(**kwargs, return_direct=not autofix_mistakes))
         if is_gpt_vision_available():
             tools.append(NapariViewerVisionTool(**kwargs, return_direct=not autofix_mistakes))
-=======
         # Adding all napari tools:
         tools.append(NapariViewerControlTool(**kwargs, return_direct=False))
         tools.append(NapariViewerQueryTool(**kwargs, return_direct=False))
->>>>>>> 793380c7
         tools.append(NapariWidgetMakerTool(**kwargs, return_direct=not autofix_widget))
         tools.append(NapariFileOpenTool(**kwargs))
         tools.append(WebImageSearchTool(**kwargs))
