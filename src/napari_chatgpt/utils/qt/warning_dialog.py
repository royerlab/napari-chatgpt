from qtpy.QtCore import Qt
from qtpy.QtWidgets import QMessageBox

def show_warning_dialog(html_message: str) -> int:
    """
    Show a warning dialog with a message in HTML format.

<<<<<<< HEAD
def show_warning_dialog(html_message: str) -> int:
    """
    Show a warning dialog with a message in HTML format.

=======
>>>>>>> c1df76cf
    Parameters
    ----------
    html_message: str
        The message to display in HTML format.

    Returns
    -------
    int

    """
    dialog = QMessageBox()
    dialog.setIcon(QMessageBox.Warning)
    dialog.setText(html_message)
    dialog.setWindowTitle("Warning")
    dialog.setTextFormat(Qt.TextFormat.RichText)  # Set text format to RichText to interpret HTML
    dialog.setStandardButtons(QMessageBox.Ok)
    return dialog.exec_()

<|MERGE_RESOLUTION|>--- conflicted
+++ resolved
@@ -5,13 +5,6 @@
     """
     Show a warning dialog with a message in HTML format.
 
-<<<<<<< HEAD
-def show_warning_dialog(html_message: str) -> int:
-    """
-    Show a warning dialog with a message in HTML format.
-
-=======
->>>>>>> c1df76cf
     Parameters
     ----------
     html_message: str
