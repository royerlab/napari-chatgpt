--- conflicted
+++ resolved
@@ -9,12 +9,9 @@
     def __init__(self, api_key_name: str, parent=None):
         super().__init__(parent)
 
-<<<<<<< HEAD
-=======
         # Set the dialog box to be modal, so that it blocks interaction with the main window
         self.setModal(True)
 
->>>>>>> c1df76cf
         self.api_key_name = api_key_name
 
         self.api_key = None
@@ -33,19 +30,11 @@
             child = layout.takeAt(0)
             if child.widget():
                 child.widget().deleteLater()
-<<<<<<< HEAD
 
     def _populate_layout(self):
 
         layout = self.layout()
 
-=======
-
-    def _populate_layout(self):
-
-        layout = self.layout()
-
->>>>>>> c1df76cf
         if layout is None:
             layout = QVBoxLayout()
             self.setLayout(layout)
@@ -81,32 +70,13 @@
         # Add to layout:
         layout.addWidget(self.password_label)
         layout.addWidget(self.password_textbox)
-<<<<<<< HEAD
-=======
 
         # Create the button:
->>>>>>> c1df76cf
         self.button = QPushButton('Enter', self)
 
         # Connect the button to a slot
         self.button.clicked.connect(self.enter_button_clicked)
 
-<<<<<<< HEAD
-        # Add to layout:
-        layout.addWidget(self.button)
-
-        if not enter_new_key:
-            # Add a button to clear the key:
-            self.reset_button = QPushButton('Reset API Key and Password', self)
-            self.reset_button.setStyleSheet("QPushButton { color: #8B0000; }")
-
-            # Connect the button to a slot
-            self.reset_button.clicked.connect(self.reset_button_clicked)
-
-            # Add to layout:
-            layout.addWidget(self.reset_button)
-
-=======
         # Add Button to layout:
         layout.addWidget(self.button)
 
@@ -142,7 +112,6 @@
 
 
 
->>>>>>> c1df76cf
         return layout
 
     def enter_button_clicked(self):
